--- conflicted
+++ resolved
@@ -67,12 +67,10 @@
 	RecordRequestCompletion(ctx context.Context, success bool, extraAttrs ...attribute.KeyValue)
 	// RecordTokenLatency records latency metrics for token generation.
 	RecordTokenLatency(ctx context.Context, tokens uint32, extraAttrs ...attribute.KeyValue)
-<<<<<<< HEAD
 	// GetTimeToFirstTokenMs returns the time to first token in stream mode in milliseconds.
 	GetTimeToFirstTokenMs() float64
 	// GetInterTokenLatencyMs returns the inter token latency in stream mode in milliseconds.
 	GetInterTokenLatencyMs() float64
-=======
 }
 
 // EmbeddingsMetrics is the interface for the embeddings AI Gateway metrics.
@@ -89,5 +87,4 @@
 	RecordTokenUsage(ctx context.Context, inputTokens, totalTokens uint32, extraAttrs ...attribute.KeyValue)
 	// RecordRequestCompletion records latency metrics for the entire request
 	RecordRequestCompletion(ctx context.Context, success bool, extraAttrs ...attribute.KeyValue)
->>>>>>> 27b33cb7
 }